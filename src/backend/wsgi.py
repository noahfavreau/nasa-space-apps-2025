import uuid
from flask import Flask, Request, jsonify, request
from flask_cors import CORS
import pandas as pd
import inference
from preprocess import preprocess_api_input  # from src/backend/preprocess.py
from shap_generator import generate_shap_analysis  # from src/backend/shap_generator.py
from pathlib import Path
from preprocess import preprocess_api_input
from shap_generator import generate_shap_analysis
from shap import Explainer


app = Flask(__name__, template_folder="src/html")
CORS(
    app,
    origins=[
        "https://www.bottomlessswag.tech",
        "http://localhost:3000",
        "http://127.0.0.1:3000",
    ],
)

model = inference.load_classifier("../model")


@app.route("/api/restart", method=["GET"])
def restart():
    p = Path("/tmp/reboot.txt")
    p.touch(exist_ok=True)
    return {"a": True}


@app.route("/", methods=["GET"])
def main_route():
    return jsonify({"id": True}), 404


# API: /api/prediction/preditiondata
@app.route("/api/prediction/predictiondata", methods=["GET", "POST"])
def preditiondata():
    global model
    """
    GET: return recent prediction data
    POST: accept JSON payload and return stored/echoed prediction result
    """
    data = request.get_json(silent=True)
    if data is None:
        return jsonify({"error": "Invalid or missing JSON"}), 400
    for i in [
        "orbital_period",
        "stellar_radius",
        "rate_of_ascension",
        "declination",
        "transit_duration",
        "transit_depth",
        "planet_radius",
        "planet_temperature",
        "insolation_flux",
        "stellar_temperature",
    ]:
        if i not in data:
            return jsonify({"error": "Missing data in JSON"}), 400

    if "insolation flux" in data:
        data["insolation_flux"] = data.pop("insolation flux")

    return jsonify(model.predict_from_raw_features(list(data.values()))), 200


# API: /api/prediction/graph
@app.route("/api/prediction/graph", methods=["GET"])
def prediction_graph():
    return jsonify("{}"), 200


# API: /api/prediction/fillexample
@app.route("/api/prediction/fillexample/<example_id>", methods=["GET"])
def fillexample(example_id):
    """
    Return a sample payload clients can use to prefill forms.
    """
    """TODO
    fill ça avec les vraies données
    """
    return_value = {"id": example_id}
    return jsonify(return_value), 200


@app.route("/api/report/shap", methods=["POST"])
def generate_shap_graph():
    global model
    """
    Generate SHAP analysis for the provided exoplanet data
    """
    try:
        data = request.get_json(silent=True)
        if data is None:
            return jsonify({"error": "Invalid or missing JSON"}), 400

        if "insolation flux" in data:
            data["insolation_flux"] = data.pop("insolation flux")

        required_fields = [
            "orbital_period", "stellar_radius", "rate_of_ascension", "declination",
            "transit_duration", "transit_depth", "planet_radius", "planet_temperature",
            "insolation_flux", "stellar_temperature"
        ]

        for field in required_fields:
            if field not in data:
                return jsonify({"error": f"Missing required field: {field}"}), 400

        X_inf = pd.DataFrame([data])

        if not hasattr(model, "generate_meta_features"):
<<<<<<< HEAD
            return jsonify({"error": "Model does not support meta-feature generation"}), 500

=======
            return jsonify(
                {"error": "Model does not support meta-feature generation"}
            ), 500
>>>>>>> 6d6d4f10
        meta_features = model.generate_meta_features(X_inf)

        explainer = Explainer(model.meta_model, meta_features)
        shap_values = explainer(meta_features)
        shap_result = {
            "meta_features": meta_features.columns.tolist(),
            "shap_values": shap_values.values.tolist(),
            "base_values": shap_values.base_values.tolist(),
        }

        return jsonify(shap_result), 200

    except Exception as e:
        return jsonify({
            "success": False,
            "error": f"SHAP analysis failed: {str(e)}"
        }), 500


if __name__ == "__main__":
    app.run(debug=True, host="0.0.0.0", port=8080, ssl_context="adhoc")<|MERGE_RESOLUTION|>--- conflicted
+++ resolved
@@ -114,14 +114,10 @@
         X_inf = pd.DataFrame([data])
 
         if not hasattr(model, "generate_meta_features"):
-<<<<<<< HEAD
-            return jsonify({"error": "Model does not support meta-feature generation"}), 500
-
-=======
             return jsonify(
                 {"error": "Model does not support meta-feature generation"}
             ), 500
->>>>>>> 6d6d4f10
+
         meta_features = model.generate_meta_features(X_inf)
 
         explainer = Explainer(model.meta_model, meta_features)
